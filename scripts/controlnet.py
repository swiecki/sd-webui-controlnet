import os
import stat
from collections import OrderedDict

import torch

import modules.scripts as scripts
from modules import shared, devices, script_callbacks
import gradio as gr

import numpy as np
from einops import rearrange
from modules import sd_models
from torchvision.transforms import Resize, InterpolationMode, CenterCrop, Compose
from scripts.cldm import PlugableControlModel
from scripts.processor import *
from scripts.adapter import PlugableAdapter
from scripts.utils import load_state_dict
from modules.ui_components import ToolButton
<<<<<<< HEAD
from modules.paths import models_path
=======
from modules.processing import StableDiffusionProcessingImg2Img

gradio_compat = True
try:
    from distutils.version import LooseVersion
    from importlib_metadata import version
    if LooseVersion(version("gradio")) < LooseVersion("3.10"):
        gradio_compat = False
except ImportError:
    pass

# svgsupports
import io
import base64
from svglib.svglib import svg2rlg
from reportlab.graphics import renderPM
>>>>>>> cd38bbe0

CN_MODEL_EXTS = [".pt", ".pth", ".ckpt", ".safetensors"]
cn_models = {}      # "My_Lora(abcd1234)" -> C:/path/to/model.safetensors
cn_models_names = {}  # "my_lora" -> "My_Lora(abcd1234)"
cn_models_dir = os.path.join(models_path, "ControlNet")
os.makedirs(cn_models_dir, exist_ok=True)
<<<<<<< HEAD
default_conf = os.path.join(scripts.basedir(), "models", "cldm_v15.yaml")
=======
default_conf_adapter = os.path.join(cn_models_dir, "sketch_adapter_v14.yaml")
default_conf = os.path.join(cn_models_dir, "cldm_v15.yaml")
>>>>>>> cd38bbe0
refresh_symbol = '\U0001f504'  # 🔄
switch_values_symbol = '\U000021C5' # ⇅

def traverse_all_files(curr_path, model_list):
    f_list = [(os.path.join(curr_path, entry.name), entry.stat())
              for entry in os.scandir(curr_path)]
    for f_info in f_list:
        fname, fstat = f_info
        if os.path.splitext(fname)[1] in CN_MODEL_EXTS:
            model_list.append(f_info)
        elif stat.S_ISDIR(fstat.st_mode):
            model_list = traverse_all_files(fname, model_list)
    return model_list


def get_all_models(sort_by, filter_by, path):
    res = OrderedDict()
    fileinfos = traverse_all_files(path, [])
    filter_by = filter_by.strip(" ")
    if len(filter_by) != 0:
        fileinfos = [x for x in fileinfos if filter_by.lower()
                     in os.path.basename(x[0]).lower()]
    if sort_by == "name":
        fileinfos = sorted(fileinfos, key=lambda x: os.path.basename(x[0]))
    elif sort_by == "date":
        fileinfos = sorted(fileinfos, key=lambda x: -x[1].st_mtime)
    elif sort_by == "path name":
        fileinfos = sorted(fileinfos)

    for finfo in fileinfos:
        filename = finfo[0]
        name = os.path.splitext(os.path.basename(filename))[0]
        # Prevent a hypothetical "None.pt" from being listed.
        if name != "None":
            res[name + f" [{sd_models.model_hash(filename)}]"] = filename

    return res


def find_closest_lora_model_name(search: str):
    if not search:
        return None
    if search in cn_models:
        return search
    search = search.lower()
    if search in cn_models_names:
        return cn_models_names.get(search)
    applicable = [name for name in cn_models_names.keys()
                  if search in name.lower()]
    if not applicable:
        return None
    applicable = sorted(applicable, key=lambda name: len(name))
    return cn_models_names[applicable[0]]


def update_cn_models():
    global cn_models, cn_models_names
    res = OrderedDict()
    ext_dirs = (shared.opts.data.get("control_net_models_path", None), getattr(shared.cmd_opts, 'controlnet_dir', None))
    extra_lora_paths = (extra_lora_path for extra_lora_path in ext_dirs
                if extra_lora_path is not None and os.path.exists(extra_lora_path))
    paths = [cn_models_dir, *extra_lora_paths]

    for path in paths:
        sort_by = shared.opts.data.get(
            "control_net_models_sort_models_by", "name")
        filter_by = shared.opts.data.get("control_net_models_name_filter", "")
        found = get_all_models(sort_by, filter_by, path)
        res = {**found, **res}

    cn_models = OrderedDict(**{"None": None}, **res)
    cn_models_names = {}
    for name_and_hash, filename in cn_models.items():
        if filename == None:
            continue
        name = os.path.splitext(os.path.basename(filename))[0].lower()
        cn_models_names[name] = name_and_hash


update_cn_models()


class Script(scripts.Script):
    def __init__(self) -> None:
        super().__init__()
        self.latest_params = (None, None)
        self.latest_network = None
        self.preprocessor = {
            "none": lambda x, *args, **kwargs: x,
            "canny": canny,
            "depth": midas,
            "hed": hed,
            "mlsd": mlsd,
            "normal_map": midas_normal,
            "openpose": openpose,
            "openpose_hand": openpose_hand,
            "pidinet": pidinet,
            "scribble": simple_scribble,
            "fake_scribble": fake_scribble,
            "segmentation": uniformer,
        }
        self.unloadable = {
            "hed": unload_hed,
            "fake_scribble": unload_hed,
            "mlsd": unload_mlsd,
            "depth": unload_midas,
            "normal_map": unload_midas,
            "pidinet": unload_pidinet,
            "openpose": unload_openpose,
            "openpose_hand": unload_openpose,
            "segmentation": unload_uniformer,
        }
        self.input_image = None
        self.latest_model_hash = ""

    def title(self):
        return "ControlNet for generating"

    def show(self, is_img2img):
        # if is_img2img:
            # return False
        return scripts.AlwaysVisible
    
    def get_threshold_block(self, proc):
        pass

    def ui(self, is_img2img):
        """this function should create gradio UI elements. See https://gradio.app/docs/#components
        The return value should be an array of all components that are used in processing.
        Values of those returned components will be passed to run() and process() functions.
        """
        ctrls = ()
        model_dropdowns = []
        self.infotext_fields = []
        with gr.Group():
            with gr.Accordion('ControlNet', open=False):
                input_image = gr.Image(source='upload', type='numpy', tool='sketch')
                gr.HTML(value='<p>Enable scribble mode if your image has white background.<br >Change your brush width to make it thinner if you want to draw something.<br ></p>')

                with gr.Row():
                    enabled = gr.Checkbox(label='Enable', value=False)
                    scribble_mode = gr.Checkbox(label='Scribble Mode (Invert colors)', value=False)
                    rgbbgr_mode = gr.Checkbox(label='RGB to BGR', value=False)
                    lowvram = gr.Checkbox(label='Low VRAM', value=False)
                    
                ctrls += (enabled,)
                self.infotext_fields.append((enabled, "ControlNet Enabled"))
                
                def refresh_all_models(*inputs):
                    update_cn_models()
                    
                    dd = inputs[0]
                    selected = dd if dd in cn_models else "None"
                    return gr.Dropdown.update(value=selected, choices=list(cn_models.keys()))


                with gr.Row():
                    module = gr.Dropdown(list(self.preprocessor.keys()), label=f"Preprocessor", value="none")
                    model = gr.Dropdown(list(cn_models.keys()), label=f"Model", value="None")
                    refresh_models = ToolButton(value=refresh_symbol)
                    refresh_models.click(refresh_all_models, model, model)
                    # ctrls += (refresh_models, )
                with gr.Row():
                    weight = gr.Slider(label=f"Weight", value=1.0, minimum=0.0, maximum=2.0, step=.05)
                    guidance_stength =  gr.Slider(label="Guidance strength (T)", value=1.0, minimum=0.0, maximum=1.0, interactive=True)

                    ctrls += (module, model, weight,)
                    # model_dropdowns.append(model)
                    
                def build_sliders(module):
                    if module == "canny":
                        return [
                            gr.update(label="Annotator resolution", value=512, minimum=64, maximum=2048, step=1, interactive=True),
                            gr.update(label="Canny low threshold", minimum=1, maximum=255, value=100, step=1, interactive=True),
                            gr.update(label="Canny high threshold", minimum=1, maximum=255, value=200, step=1, interactive=True),
                        ]
                    elif module == "mlsd": #Hough
                        return [
                            gr.update(label="Hough Resolution", minimum=64, maximum=2048, value=512, step=1, interactive=True),
                            gr.update(label="Hough value threshold (MLSD)", minimum=0.01, maximum=2.0, value=0.1, step=0.01, interactive=True),
                            gr.update(label="Hough distance threshold (MLSD)", minimum=0.01, maximum=20.0, value=0.1, step=0.01, interactive=True)
                        ]
                    elif module in ["hed", "fake_scribble"]:
                        return [
                            gr.update(label="HED Resolution", minimum=64, maximum=2048, value=512, step=1, interactive=True),
                            gr.update(label="Threshold A", value=64, minimum=64, maximum=1024, interactive=False),
                            gr.update(label="Threshold B", value=64, minimum=64, maximum=1024, interactive=False),
                        ]
                    elif module in ["openpose", "openpose_hand", "segmentation"]:
                        return [
                            gr.update(label="Annotator Resolution", minimum=64, maximum=2048, value=512, step=1, interactive=True),
                            gr.update(label="Threshold A", value=64, minimum=64, maximum=1024, interactive=False),
                            gr.update(label="Threshold B", value=64, minimum=64, maximum=1024, interactive=False),
                        ]
                    elif module == "depth":
                        return [
                            gr.update(label="Midas Resolution", minimum=64, maximum=2048, value=384, step=1, interactive=True),
                            gr.update(label="Threshold A", value=64, minimum=64, maximum=1024, interactive=False),
                            gr.update(label="Threshold B", value=64, minimum=64, maximum=1024, interactive=False),
                        ]
                    elif module == "normal_map":
                        return [
                            gr.update(label="Normal Resolution", minimum=64, maximum=2048, value=512, step=1, interactive=True),
                            gr.update(label="Normal background threshold", minimum=0.0, maximum=1.0, value=0.4, step=0.01, interactive=True),
                            gr.update(label="Threshold B", value=64, minimum=64, maximum=1024, interactive=False),
                        ]
                    elif module == "none":
                        return [
                            gr.update(label="Normal Resolution", value=64, minimum=64, maximum=2048, interactive=False),
                            gr.update(label="Threshold A", value=64, minimum=64, maximum=1024, interactive=False),
                            gr.update(label="Threshold B", value=64, minimum=64, maximum=1024, interactive=False),
                        ]
                    else:
                        return [
                            gr.update(label="Annotator resolution", value=512, minimum=64, maximum=2048, step=1, interactive=True),
                            gr.update(label="Threshold A", value=64, minimum=64, maximum=1024, interactive=False),
                            gr.update(label="Threshold B", value=64, minimum=64, maximum=1024, interactive=False),
                        ]
                    
                # advanced options    
                with gr.Column(visible=gradio_compat):
                    processor_res = gr.Slider(label="Annotator resolution", value=64, minimum=64, maximum=2048, interactive=False)
                    threshold_a =  gr.Slider(label="Threshold A", value=64, minimum=64, maximum=1024, interactive=False)
                    threshold_b =  gr.Slider(label="Threshold B", value=64, minimum=64, maximum=1024, interactive=False)
                
                if gradio_compat:    
                    module.change(build_sliders, inputs=[module], outputs=[processor_res, threshold_a, threshold_b])
                    
                self.infotext_fields.extend([
                    (module, f"ControlNet Preprocessor"),
                    (model, f"ControlNet Model"),
                    (weight, f"ControlNet Weight"),
                ])

                def create_canvas(h, w): 
                    return np.zeros(shape=(h, w, 3), dtype=np.uint8) + 255
                
                def svgPreprocess(inputs):
                    if (inputs):
                        if (inputs['image'].startswith("data:image/svg+xml;base64,")):
                            svg_data = base64.b64decode(inputs['image'].replace('data:image/svg+xml;base64,',''))
                            drawing = svg2rlg(io.BytesIO(svg_data))
                            png_data = renderPM.drawToString(drawing, fmt='PNG')
                            encoded_string = base64.b64encode(png_data)
                            base64_str = str(encoded_string, "utf-8")
                            base64_str = "data:image/png;base64,"+ base64_str
                            inputs['image'] = base64_str
                        return input_image.orgpreprocess(inputs)
                    return None

                resize_mode = gr.Radio(choices=["Envelope (Outer Fit)", "Scale to Fit (Inner Fit)", "Just Resize"], value="Scale to Fit (Inner Fit)", label="Resize Mode")
                with gr.Row():
                    with gr.Column():
                        canvas_width = gr.Slider(label="Canvas Width", minimum=256, maximum=1024, value=512, step=64)
                        canvas_height = gr.Slider(label="Canvas Height", minimum=256, maximum=1024, value=512, step=64)
                        
                    if gradio_compat:
                        canvas_swap_res = ToolButton(value=switch_values_symbol)
                        
                create_button = gr.Button(value="Create blank canvas")            
                create_button.click(fn=create_canvas, inputs=[canvas_height, canvas_width], outputs=[input_image])
                
                if gradio_compat:
                    canvas_swap_res.click(lambda w, h: (h, w), inputs=[canvas_width, canvas_height], outputs=[canvas_width, canvas_height])
                    
                ctrls += (input_image, scribble_mode, resize_mode, rgbbgr_mode)
                ctrls += (lowvram,)
                ctrls += (processor_res, threshold_a, threshold_b, guidance_stength)
                
                input_image.orgpreprocess=input_image.preprocess
                input_image.preprocess=svgPreprocess

        return ctrls

    def set_infotext_fields(self, p, params, weight):
        module, model = params
        if model == "None" or model == "none":
            return
        p.extra_generation_params.update({
            "ControlNet Enabled": True,
            f"ControlNet Module": module,
            f"ControlNet Model": model,
            f"ControlNet Weight": weight,
        })

    def process(self, p, *args):
        """
        This function is called before processing begins for AlwaysVisible scripts.
        You can modify the processing object (p) here, inject hooks, etc.
        args contains all values returned by components from ui()
        """
        unet = p.sd_model.model.diffusion_model

        def restore_networks():
            if self.latest_network is not None:
                print("restoring last networks")
                self.input_image = None
                self.latest_network.restore(unet)
                self.latest_network = None
            
            last_module = self.latest_params[0]
            if last_module is not None:
                self.unloadable.get(last_module, lambda:None)()
    
        enabled, module, model, weight, image, scribble_mode, \
            resize_mode, rgbbgr_mode, lowvram, pres, pthr_a, pthr_b, guidance_stength = args
        
        # Other scripts can control this extension now
        if shared.opts.data.get("control_net_allow_script_control", False):
            enabled = getattr(p, 'control_net_enabled', enabled)
            module = getattr(p, 'control_net_module', module)
            model = getattr(p, 'control_net_model', model)
            weight = getattr(p, 'control_net_weight', weight)
            image = getattr(p, 'control_net_image', image)
            scribble_mode = getattr(p, 'control_net_scribble_mode', scribble_mode)
            resize_mode = getattr(p, 'control_net_resize_mode', resize_mode)
            rgbbgr_mode = getattr(p, 'control_net_rgbbgr_mode', rgbbgr_mode)
            lowvram = getattr(p, 'control_net_lowvram', lowvram)
            pres = getattr(p, 'control_net_pres', pres)
            pthr_a = getattr(p, 'control_net_pthr_a', pthr_a)
            pthr_b = getattr(p, 'control_net_pthr_b', pthr_b)

            input_image = getattr(p, 'control_net_input_image', None)
        else:
            input_image = None

        if not enabled:
            restore_networks()
            return

        models_changed = self.latest_params[1] != model \
            or self.latest_model_hash != p.sd_model.sd_model_hash or self.latest_network == None \
            or (self.latest_network is not None and self.latest_network.lowvram != lowvram)

        self.latest_params = (module, model)
        self.latest_model_hash = p.sd_model.sd_model_hash
        if models_changed:
            restore_networks()
            model_path = cn_models.get(model, None)

            if model_path is None:
                raise RuntimeError(f"model not found: {model}")

            # trim '"' at start/end
            if model_path.startswith("\"") and model_path.endswith("\""):
                model_path = model_path[1:-1]

            if not os.path.exists(model_path):
                raise ValueError(f"file not found: {model_path}")

            print(f"Loading preprocessor: {module}, model: {model}")
            state_dict = load_state_dict(model_path)
            network_module = PlugableControlModel
            network_config = shared.opts.data.get("control_net_model_config", default_conf)
            if any([k.startswith("body.") for k, v in state_dict.items()]):
                # adapter model     
                network_module = PlugableAdapter
                network_config = shared.opts.data.get("control_net_model_adapter_config", default_conf_adapter)

            network = network_module(
                state_dict=state_dict, 
                config_path=network_config, 
                weight=weight, 
                lowvram=lowvram,
                base_model=unet,
            )
            network.to(p.sd_model.device, dtype=p.sd_model.dtype)
            network.hook(unet, p.sd_model)

            print(f"ControlNet model {model} loaded.")
            self.latest_network = network
          
        if input_image is not None:
            input_image = HWC3(np.asarray(input_image))
        elif image is not None:
            input_image = HWC3(image['image'])
            if not ((image['mask'][:, :, 0]==0).all() or (image['mask'][:, :, 0]==255).all()):
                print("using mask as input")
                input_image = HWC3(image['mask'][:, :, 0])
                scribble_mode = True
        else:
            # use img2img init_image as default
            input_image = getattr(p, "init_images", [None])[0]
            if input_image is None:
                raise ValueError('controlnet is enabled but no input image is given')
            input_image = HWC3(np.asarray(input_image))
                
        if scribble_mode:
            detected_map = np.zeros_like(input_image, dtype=np.uint8)
            detected_map[np.min(input_image, axis=2) < 127] = 255
            input_image = detected_map
                
        preprocessor = self.preprocessor[self.latest_params[0]]
        h, w, bsz = p.height, p.width, p.batch_size
        if pres > 64:
            detected_map = preprocessor(input_image, res=pres, thr_a=pthr_a, thr_b=pthr_b)
        else:
            detected_map = preprocessor(input_image)
        detected_map = HWC3(detected_map)
        
        if module == "normal_map" or rgbbgr_mode:
            control = torch.from_numpy(detected_map[:, :, ::-1].copy()).float().to(devices.get_device_for("controlnet")) / 255.0
        else:
            control = torch.from_numpy(detected_map.copy()).float().to(devices.get_device_for("controlnet")) / 255.0
        
        control = rearrange(control, 'h w c -> c h w')
        detected_map = rearrange(torch.from_numpy(detected_map), 'h w c -> c h w')
        if resize_mode == "Scale to Fit (Inner Fit)":
            transform = Compose([
                Resize(h if h<w else w, interpolation=InterpolationMode.BICUBIC),
                CenterCrop(size=(h, w))
            ]) 
            control = transform(control)
            detected_map = transform(detected_map)
        elif resize_mode == "Envelope (Outer Fit)":
            transform = Compose([
                Resize(h if h>w else w, interpolation=InterpolationMode.BICUBIC),
                CenterCrop(size=(h, w))
            ]) 
            control = transform(control)
            detected_map = transform(detected_map)
        else:
            control = Resize((h,w), interpolation=InterpolationMode.BICUBIC)(control)
            detected_map = Resize((h,w), interpolation=InterpolationMode.BICUBIC)(detected_map)
            
        # for log use
        self.detected_map = rearrange(detected_map, 'c h w -> h w c').numpy().astype(np.uint8)
            
        # control = torch.stack([control for _ in range(bsz)], dim=0)
        self.latest_network.notify(control, weight, guidance_stength)
        self.set_infotext_fields(p, self.latest_params, weight)
        
    def postprocess(self, p, processed, *args):
        is_img2img = issubclass(type(p), StableDiffusionProcessingImg2Img)
        is_img2img_batch_tab = is_img2img and img2img_tab_tracker.submit_img2img_tab == 'img2img_batch_tab'
        no_detectmap_opt = shared.opts.data.get("control_net_no_detectmap", False)
        if self.latest_network is None or no_detectmap_opt or is_img2img_batch_tab:
            return
        if hasattr(self, "detected_map") and self.detected_map is not None:
            result =  self.detected_map
            if self.latest_params[0] in ["canny", "mlsd", "scribble", "fake_scribble"]:
                result = 255-result
            processed.images.extend([result])

def update_script_args(p, value, arg_idx):
    for s in scripts.scripts_txt2img.alwayson_scripts:
        if isinstance(s, Script):
            args = list(p.script_args)
            # print(f"Changed arg {arg_idx} from {args[s.args_from + arg_idx - 1]} to {value}")
            args[s.args_from + arg_idx] = value
            p.script_args = tuple(args)
            break


# def confirm_models(p, xs):
#     for x in xs:
#         if x in ["", "None"]:
#             continue
#         if not find_closest_lora_model_name(x):
#             raise RuntimeError(f"Unknown ControlNet model: {x}")

def on_ui_settings():
    section = ('control_net', "ControlNet")
    shared.opts.add_option("control_net_model_config", shared.OptionInfo(
        default_conf, "Config file for Control Net models", section=section))
    shared.opts.add_option("control_net_model_adapter_config", shared.OptionInfo(
        default_conf_adapter, "Config file for Adapter models", section=section))
    shared.opts.add_option("control_net_models_path", shared.OptionInfo(
        "", "Extra path to scan for ControlNet models (e.g. training output directory)", section=section))

    shared.opts.add_option("control_net_control_transfer", shared.OptionInfo(
        False, "Apply transfer control when loading models", gr.Checkbox, {"interactive": True}, section=section))
    shared.opts.add_option("control_net_no_detectmap", shared.OptionInfo(
        False, "Do not append detectmap to output", gr.Checkbox, {"interactive": True}, section=section))
    shared.opts.add_option("control_net_only_midctrl_hires", shared.OptionInfo(
        True, "Use mid-layer control on highres pass (second pass)", gr.Checkbox, {"interactive": True}, section=section))
    shared.opts.add_option("control_net_allow_script_control", shared.OptionInfo(
        False, "Allow other script to control this extension", gr.Checkbox, {"interactive": True}, section=section))

    # control_net_skip_hires


script_callbacks.on_ui_settings(on_ui_settings)


class Img2ImgTabTracker:
    def __init__(self):
        self.img2img_tabs = set()
        self.active_img2img_tab = 'img2img_img2img_tab'
        self.submit_img2img_tab = None

    def save_submit_img2img_tab(self):
        self.submit_img2img_tab = self.active_img2img_tab

    def set_active_img2img_tab(self, tab):
        self.active_img2img_tab = tab.elem_id

    def on_after_component_callback(self, component, **_kwargs):
        if type(component) is gr.State:
            return

        if type(component) is gr.Button and component.elem_id == 'img2img_generate':
            component.click(fn=self.save_submit_img2img_tab, inputs=[], outputs=[])
            return

        tab = component.parent
        is_tab = type(tab) is gr.Tab and tab.elem_id is not None
        is_img2img_tab = is_tab and tab.parent is not None and tab.parent.elem_id == 'mode_img2img'
        if is_img2img_tab and tab.elem_id not in self.img2img_tabs:
            tab.select(fn=self.set_active_img2img_tab, inputs=gr.State(tab), outputs=[])
            self.img2img_tabs.add(tab.elem_id)
            return


img2img_tab_tracker = Img2ImgTabTracker()
script_callbacks.on_after_component(img2img_tab_tracker.on_after_component_callback)<|MERGE_RESOLUTION|>--- conflicted
+++ resolved
@@ -17,9 +17,7 @@
 from scripts.adapter import PlugableAdapter
 from scripts.utils import load_state_dict
 from modules.ui_components import ToolButton
-<<<<<<< HEAD
 from modules.paths import models_path
-=======
 from modules.processing import StableDiffusionProcessingImg2Img
 
 gradio_compat = True
@@ -36,19 +34,14 @@
 import base64
 from svglib.svglib import svg2rlg
 from reportlab.graphics import renderPM
->>>>>>> cd38bbe0
 
 CN_MODEL_EXTS = [".pt", ".pth", ".ckpt", ".safetensors"]
 cn_models = {}      # "My_Lora(abcd1234)" -> C:/path/to/model.safetensors
 cn_models_names = {}  # "my_lora" -> "My_Lora(abcd1234)"
 cn_models_dir = os.path.join(models_path, "ControlNet")
 os.makedirs(cn_models_dir, exist_ok=True)
-<<<<<<< HEAD
 default_conf = os.path.join(scripts.basedir(), "models", "cldm_v15.yaml")
-=======
 default_conf_adapter = os.path.join(cn_models_dir, "sketch_adapter_v14.yaml")
-default_conf = os.path.join(cn_models_dir, "cldm_v15.yaml")
->>>>>>> cd38bbe0
 refresh_symbol = '\U0001f504'  # 🔄
 switch_values_symbol = '\U000021C5' # ⇅
 
